

from .clustersize import autofit_sphere
<<<<<<< HEAD
from .atomicformfactors.py import *
=======
from .atomicformfactors import *
from .helpers import *
from . import correlations
>>>>>>> 9200efd7

from . import _version
__version__ = _version.get_versions()['version']<|MERGE_RESOLUTION|>--- conflicted
+++ resolved
@@ -1,13 +1,9 @@
 
 
 from .clustersize import autofit_sphere
-<<<<<<< HEAD
-from .atomicformfactors.py import *
-=======
 from .atomicformfactors import *
 from .helpers import *
 from . import correlations
->>>>>>> 9200efd7
 
 from . import _version
 __version__ = _version.get_versions()['version']